# Servicio ETL y API de Guia Cores

Este proyecto proporciona un robusto pipeline ETL (Extraer, Transformar, Cargar) para procesar datos de Guia Cores y expone una API RESTful para activar y gestionar estos procesos ETL. Está diseñado para ser flexible, soportando varios modos de extracción, procesamiento paralelo y múltiples destinos de salida. El sistema está contenedorizado usando Docker para facilitar su despliegue y escalabilidad, especialmente en entornos Kubernetes integrado con orquestadores como Argo Workflows.

## Características Principales

*   **Modos ETL Flexibles:**
    *   **Modo Bulk (Masivo):** Extrae datos basados en un rango de IDs de negocio.
    *   **Modo Manual:** Extrae datos de una URL específica de Guia Cores.
    *   **Modo Sequential (Secuencial):** Extrae datos basados en 'rubros' (categorías) y/o 'localidades'. Este modo está diseñado para realizar el scraping de las URLs recolectadas en paralelo, utilizando `concurrent.futures.ProcessPoolExecutor` para mejorar significativamente el rendimiento en grandes volúmenes de datos.
*   **API RESTful con FastAPI:**
    *   Endpoints dedicados para activar cada modo ETL (`/etl/bulk`, `/etl/manual`, `/etl/sequential`), aceptando parámetros relevantes vía JSON.
    *   Documentación interactiva de la API generada automáticamente (Swagger UI en `/docs` y ReDoc en `/redoc`).
    *   Validación de datos de entrada utilizando modelos Pydantic.
    *   Endpoint de chequeo de salud (`/health`).
*   **Múltiples Opciones de Salida:**
    *   Guardar datos procesados en archivos locales (ej. JSON, a través de `FileLoader`).
    *   Cargar datos en una base de datos PostgreSQL (a través de `DatabaseLoader`).
    *   Opción para utilizar ambas salidas simultáneamente ("both").
*   **Configuración Centralizada:** Gestión de la configuración de la aplicación, incluyendo credenciales de base de datos y parámetros de ejecución, mediante variables de entorno (archivo `.env`).
*   **Contenerización con Docker:** Incluye `Dockerfile` y `docker-compose.yml` para desarrollo local simplificado y despliegues consistentes.
*   **Logging Detallado:** Registro integral de eventos para los procesos ETL y las interacciones de la API, facilitando el seguimiento y la depuración. Los logs se guardan en `data/logs/etl_api.log` y se emiten a la consola.
*   **Diseñado para Orquestación y Kubernetes:** El enfoque basado en API y la contenerización lo hacen ideal para el despliegue en Kubernetes y la integración con herramientas de orquestación de flujos de trabajo como Argo Workflows.

## Prerrequisitos

*   Python 3.11+
*   Motor Docker (Docker Engine)
*   Docker Compose (para desarrollo local y ejecución de servicios)
*   Acceso a una instancia de PostgreSQL (puede ser local, contenedorizada como parte del `docker-compose.yml`, o un servicio en la nube).

<<<<<<< HEAD
## 🔧 Instalación

### Instalación de Docker y Docker Compose

1. Instalar Docker:
```bash
# Para Arch Linux (Manjaro)
sudo pacman -S docker

# Para Ubuntu/Debian
sudo apt-get update
sudo apt-get install docker.io

# Para Fedora
sudo dnf install docker
```

2. Iniciar y habilitar el servicio de Docker:
```bash
sudo systemctl start docker
sudo systemctl enable docker
```

3. Agregar tu usuario al grupo docker:
```bash
sudo usermod -aG docker $USER
# Cerrar sesión y volver a iniciar para que los cambios surtan efecto
```

4. Instalar Docker Compose:
```bash
# Para Arch Linux (Manjaro)
sudo pacman -S docker-compose

# Para Ubuntu/Debian
sudo apt-get install docker-compose

# Para Fedora
sudo dnf install docker-compose
```

5. Verificar la instalación:
```bash
docker --version
docker-compose --version
```

### Instalación Local del Proyecto

1. Clonar el repositorio:
```bash
git clone https://github.com/Paniceres/etl_guiaCores.git
cd etl_guiaCores
```

2. Crear y activar entorno virtual:
```bash
python -m venv .venv
source .venv/bin/activate  # Linux/Mac
# o
.venv\Scripts\activate  # Windows
```

3. Instalar dependencias:
```bash
pip install -r requirements.txt
```

4. Configurar variables de entorno:
```bash
cp exampleEnv .env
# Editar .env con tus configuraciones
```

### Instalación con Docker

1. Construir la imagen:
```bash
./build_and_run.sh
```

## 🚀 Uso

### Ejecución Local

1. Modo Manual:
```bash
python src/main.py manual --url "https://www.guiacores.com.ar/index.php?r=search%2Findex" --output file
```

2. Modo Secuencial:
```bash
python src/main.py sequential --rubros "rubro1,rubro2" --output file
```

3. Modo Bulk:
```bash
python src/main.py bulk --start-id 1 --end-id 100 --output file
```

### Ejecución con Docker

1. Usando docker-compose:
```bash
# Asegúrate de que docker-compose está instalado
docker-compose up
```

2. Usando Docker directamente:
```bash
# Modo Manual
docker run -it --rm \
    -v $(pwd)/data:/app/data \
    -v $(pwd)/logs:/app/logs \
    etl_guia_cores manual \
    --url "https://www.guiacores.com.ar/index.php?r=search%2Findex" \
    --output file

# Modo Secuencial
docker run -it --rm \
    -v $(pwd)/data:/app/data \
    -v $(pwd)/logs:/app/logs \
    etl_guia_cores sequential \
    --rubros "rubro1,rubro2" \
    --output file

# Modo Bulk
docker run -it --rm \
    -v $(pwd)/data:/app/data \
    -v $(pwd)/logs:/app/logs \
    etl_guia_cores bulk \
    --start-id 1 \
    --end-id 100 \
    --output file
```

## 📁 Estructura del Proyecto
=======
## Estructura del Proyecto
>>>>>>> fa635db5

```
etl_guiaCores/
├── data/                 # Directorio para salidas de archivos locales y logs
│   └── logs/
│       └── etl_api.log
├── src/                  # Código fuente de la aplicación
│   ├── api/              # Lógica de la aplicación FastAPI (endpoints, modelos)
│   │   └── app.py
│   ├── common/           # Módulos comunes (config, db, logger, utils)
│   ├── extractors/       # Colectores y scrapers para diferentes modos ETL
│   ├── loaders/          # Loaders para diferentes destinos (BD, archivo)
│   ├── transformers/     # Transformadores de datos
│   ├── __init__.py
│   └── main.py           # Funciones ETL principales y punto de entrada CLI
├── tests/                # Pruebas unitarias e de integración
├── .env                  # Variables de entorno (ignorado por git, usar exampleEnv como plantilla)
├── exampleEnv            # Plantilla para el archivo .env
├── .dockerignore         # Archivos a ignorar por Docker
├── docker-compose.yml    # Definición de servicios para Docker Compose (API, ETL, DB)
├── Dockerfile            # Instrucciones para construir la imagen Docker de la aplicación
├── requirements.txt      # Dependencias de Python
└── README.md             # Este archivo
```

## Configuración e Instalación

1.  **Clonar el Repositorio:**
    ```bash
    git clone https://github.com/Paniceres/etl_guiaCores.git 
    cd etl_guiaCores
    ```

2.  **Configurar Variables de Entorno:**
    Copia el archivo de plantilla `exampleEnv` a `.env` y personalízalo con tu configuración, especialmente las credenciales de la base de datos PostgreSQL.
    ```bash
    cp exampleEnv .env
    vim .env
    ```
    Asegúrate de que `DB_HOST`, `DB_PORT`, `DB_NAME`, `DB_USER`, y `DB_PASSWORD` estén correctamente configurados. Si usas la base de datos del `docker-compose.yml`, `DB_HOST` debe ser el nombre del servicio de la base de datos (por defecto, `db`).

3.  **Construir y Ejecutar con Docker Compose (Recomendado para Desarrollo y Producción Local):**
    Este comando iniciará la API, la base de datos PostgreSQL (si está definida en `docker-compose.yml`) y cualquier otro servicio.
    ```bash
    sudo docker-compose up --build
    ```
    *   La bandera `--build` fuerza la reconstrucción de las imágenes Docker si hay cambios en el `Dockerfile` o el código fuente.
    *   La API estará disponible en `http://localhost:8000` (o el puerto que hayas configurado).
    *   La documentación interactiva de la API (Swagger UI) se encontrará en `http://localhost:8000/docs`.

## Usando el Sistema

Una vez que los servicios estén en ejecución (vía `docker-compose up`), puedes interactuar con el sistema ETL de las siguientes maneras:

### 1. A través de la API REST (Método Principal)

Este es el método preferido para la interacción programática y la integración con otros sistemas. Utiliza cualquier cliente HTTP (Postman, Insomnia, curl, Python `requests`, etc.) para enviar solicitudes `POST` a los endpoints ETL.

**Endpoints Principales:**

*   `POST /etl/bulk`: Activa el ETL en modo masivo.
    *   Cuerpo JSON esperado: `{"min_id": <int>, "max_id": <int>, "output": "<file|database|both>"}`
*   `POST /etl/manual`: Activa el ETL para una URL específica.
    *   Cuerpo JSON esperado: `{"url": "<string_url>", "output": "<file|database|both>"}`
*   `POST /etl/sequential`: Activa el ETL en modo secuencial por rubros y/o localidades.
    *   Cuerpo JSON esperado: `{"rubros": "<rubro1,rubro2|null>", "localidades": "<loc1,loc2|null>", "output": "<file|database|both>"}` (las cadenas de rubros/localidades son listas separadas por comas).

**Ejemplos con `curl`:**

*   **ETL Bulk:**
    ```bash
    curl -X POST "http://localhost:8000/etl/bulk" \
    -H "Content-Type: application/json" \
    -d '{
      "min_id": 1,
      "max_id": 50,
      "output": "both"
    }'
    ```

*   **ETL Manual:**
    ```bash
    curl -X POST "http://localhost:8000/etl/manual" \
    -H "Content-Type: application/json" \
    -d '{
      "url": "https://www.guiacores.com.ar/empresas/12345/nombre-empresa",
      "output": "database"
    }'
    ```

*   **ETL Sequential (por rubros):**
    ```bash
    curl -X POST "http://localhost:8000/etl/sequential" \
    -H "Content-Type: application/json" \
    -d '{
      "rubros": "restaurantes,hoteles",
      "localidades": null,
      "output": "file"
    }'
    ```

### 2. Flujo de Trabajo del Modo Sequential (Detalle)

El modo sequential está diseñado para una extracción más específica y potencialmente extensa basada en categorías de negocios (rubros) y, opcionalmente, localidades.

1.  **Recolección de URLs:** El `SequentialCollector` primero navega Guia Cores para identificar las URLs de los negocios que coinciden con los rubros/localidades especificados. Utiliza Selenium para esta fase.
2.  **Scraping Paralelo:** Una vez recolectadas las URLs, la función `run_sequential_etl` en `src/main.py` está diseñada para distribuir estas URLs entre múltiples procesos trabajadores usando `concurrent.futures.ProcessPoolExecutor`. Cada proceso trabajador utiliza una instancia de `GuiaCoresScraper` (a través de la función `process_url_chunk_for_sequential` de `src/extractors/sequential_scraper.py`) para realizar el scraping de un subconjunto de las URLs. Este enfoque en paralelo acelera drásticamente la fase de scraping.
3.  **Transformación y Carga:** Los datos scrapeados de todos los procesos se consolidan, se transforman y luego se cargan al destino especificado (archivo y/o base de datos).

### 3. A través de la Línea de Comandos (CLI) con `docker-compose run`

Para ejecuciones ad-hoc, depuración, o si se integra con sistemas como Argo Workflows que pueden ejecutar comandos de Docker directamente, se puede invocar `src/main.py`.

**Importante:** Cuando se utiliza `docker-compose run`, el comando a ejecutar dentro del contenedor debe seguir la estructura de `python src/main.py <modo> [argumentos_del_modo]`. Los argumentos disponibles para cada modo se definen en el `ArgumentParser` dentro de `src/main.py`.

**Ejemplos:**

```bash
# Ejecutar ETL Bulk vía CLI:
sudo docker-compose run --rm etl python src/main.py bulk --start_id 1 --end_id 20 --output database

# Ejecutar ETL Manual vía CLI:
sudo docker-compose run --rm etl python src/main.py manual --url "https://www.guiacores.com.ar/negocio/ejemplo" --output file

# Ejecutar ETL Secuencial vía CLI (por rubros y localidades):
sudo docker-compose run --rm etl python src/main.py sequential --rubros "panaderias,veterinarias" --localidades "rosario" --output both
```
*   `etl` es el nombre del servicio de aplicación definido en `docker-compose.yml` (puede variar según tu configuración).
*   `--rm` elimina el contenedor después de que el comando finaliza.

## Logging

*   **Logs de la Aplicación (API y ETL):** Todos los logs relevantes, tanto de la API FastAPI como de los procesos ETL que esta dispara, se consolidan en `data/logs/etl_api.log` dentro del contenedor. También se muestran en la salida estándar de Docker.
*   **Visualización de Logs con Docker:** Para ver los logs en tiempo real de un servicio:
    ```bash
    sudo docker-compose logs -f api  # Para el servicio de la API/ETL
    sudo docker-compose logs -f db   # Para el servicio de la base de datos (si aplica)
    ```

## Desarrollo

1.  Asegúrate de tener Python 3.11+ y haber configurado un entorno virtual (ej. `python -m venv .venv && source .venv/bin/activate`).
2.  Instala las dependencias: `pip install -r requirements.txt`.
3.  Crea y configura tu archivo `.env` como se describió anteriormente.
4.  Para el desarrollo de la API, puedes ejecutar la aplicación FastAPI directamente con Uvicorn (esto permite recarga automática en cambios de código):
    ```bash
    uvicorn src.api.app:app --reload --host 0.0.0.0 --port 8000
    ```
    La API estará accesible en `http://localhost:8000`.

## Despliegue a Kubernetes

1.  **Construir y Publicar Imagen Docker:**
    Construye tu imagen Docker y publícala en un registro de contenedores accesible por tu clúster Kubernetes (ej. Docker Hub, Google Container Registry (GCR), Amazon Elastic Container Registry (ECR)).
    ```bash
    sudo docker build -t tu-registro/etl-guia-cores:latest .
    sudo docker push tu-registro/etl-guia-cores:latest
    ```
2.  **Crear Manifiestos de Kubernetes:**
    Define los recursos de Kubernetes necesarios:
    *   `Deployment` o `StatefulSet`: Para ejecutar la aplicación API.
    *   `Service`: Para exponer la API dentro del clúster o externamente (ej. con un `LoadBalancer` o `Ingress`).
    *   `ConfigMap` y `Secret`: Para gestionar la configuración de la aplicación y las credenciales de la base de datos de forma segura.
    *   `PersistentVolume` y `PersistentVolumeClaim`: Si necesitas persistencia para los datos de la base de datos PostgreSQL (si la despliegas en Kubernetes) o para los archivos de log/salida.
3.  **Integración con Argo Workflows (Opcional):**
    *   Define `WorkflowTemplates` o `Workflows` en Argo para orquestar tus pipelines ETL.
    *   Estos flujos de trabajo pueden consistir en pasos que:
        *   Realizan llamadas HTTP a los endpoints de tu API ETL desplegada.
        *   Ejecutan `Kubernetes Jobs` o `Pods` usando tu imagen Docker, invocando `src/main.py` con los argumentos CLI apropiados para cada modo ETL.

## Mejoras Futuras / Consideraciones

*   **Implementación Completa de `FileLoader`:** Detallar y robustecer `FileLoader` para manejar diferentes formatos de archivo (CSV, JSON Lines, Parquet) y configuraciones de salida.
*   **Refinamiento del Scraping Paralelo en Modo Sequential:** Asegurar que la implementación de `ProcessPoolExecutor` con `GuiaCoresScraper` en `run_sequential_etl` sea robusta, maneje errores por proceso, y gestione eficientemente los recursos (drivers de Selenium, etc.).
*   **Idempotencia en Operaciones ETL:** Diseñar los pasos de carga para que sean idempotentes, evitando duplicados o estados incorrectos si un trabajo se reintenta.
*   **Manejo Avanzado de Errores y Reintentos:** Implementar estrategias de reintentos más sofisticadas (ej. con backoff exponencial) para operaciones de red o scraping, tanto en la API como en los trabajos CLI.
*   **Tareas Asíncronas para la API:** Para procesos ETL de larga duración iniciados vía API, considerar un patrón de respuesta inmediata (con un ID de tarea) y ejecución asíncrona del ETL (ej. usando `BackgroundTasks` de FastAPI para tareas simples, o Celery/RQ para sistemas más complejos).
*   **Métricas y Monitorización:** Integrar Prometheus y Grafana para monitorizar el rendimiento de la API, la duración de los trabajos ETL, tasas de error, y el uso de recursos.
*   **Seguridad de la API:** Implementar autenticación (ej. OAuth2, API Keys) y autorización para proteger los endpoints de la API si se exponen fuera de un entorno controlado.
*   **Pruebas Exhaustivas:** Ampliar la cobertura de pruebas unitarias y de integración, especialmente para los flujos ETL y la lógica de scraping.

## Contribuciones

Las contribuciones son bienvenidas. Por favor, realiza un fork del repositorio, crea una rama para tu nueva funcionalidad o corrección (`git checkout -b nombre-feature`), y envía un Pull Request detallando tus cambios.<|MERGE_RESOLUTION|>--- conflicted
+++ resolved
@@ -29,147 +29,7 @@
 *   Docker Compose (para desarrollo local y ejecución de servicios)
 *   Acceso a una instancia de PostgreSQL (puede ser local, contenedorizada como parte del `docker-compose.yml`, o un servicio en la nube).
 
-<<<<<<< HEAD
-## 🔧 Instalación
-
-### Instalación de Docker y Docker Compose
-
-1. Instalar Docker:
-```bash
-# Para Arch Linux (Manjaro)
-sudo pacman -S docker
-
-# Para Ubuntu/Debian
-sudo apt-get update
-sudo apt-get install docker.io
-
-# Para Fedora
-sudo dnf install docker
-```
-
-2. Iniciar y habilitar el servicio de Docker:
-```bash
-sudo systemctl start docker
-sudo systemctl enable docker
-```
-
-3. Agregar tu usuario al grupo docker:
-```bash
-sudo usermod -aG docker $USER
-# Cerrar sesión y volver a iniciar para que los cambios surtan efecto
-```
-
-4. Instalar Docker Compose:
-```bash
-# Para Arch Linux (Manjaro)
-sudo pacman -S docker-compose
-
-# Para Ubuntu/Debian
-sudo apt-get install docker-compose
-
-# Para Fedora
-sudo dnf install docker-compose
-```
-
-5. Verificar la instalación:
-```bash
-docker --version
-docker-compose --version
-```
-
-### Instalación Local del Proyecto
-
-1. Clonar el repositorio:
-```bash
-git clone https://github.com/Paniceres/etl_guiaCores.git
-cd etl_guiaCores
-```
-
-2. Crear y activar entorno virtual:
-```bash
-python -m venv .venv
-source .venv/bin/activate  # Linux/Mac
-# o
-.venv\Scripts\activate  # Windows
-```
-
-3. Instalar dependencias:
-```bash
-pip install -r requirements.txt
-```
-
-4. Configurar variables de entorno:
-```bash
-cp exampleEnv .env
-# Editar .env con tus configuraciones
-```
-
-### Instalación con Docker
-
-1. Construir la imagen:
-```bash
-./build_and_run.sh
-```
-
-## 🚀 Uso
-
-### Ejecución Local
-
-1. Modo Manual:
-```bash
-python src/main.py manual --url "https://www.guiacores.com.ar/index.php?r=search%2Findex" --output file
-```
-
-2. Modo Secuencial:
-```bash
-python src/main.py sequential --rubros "rubro1,rubro2" --output file
-```
-
-3. Modo Bulk:
-```bash
-python src/main.py bulk --start-id 1 --end-id 100 --output file
-```
-
-### Ejecución con Docker
-
-1. Usando docker-compose:
-```bash
-# Asegúrate de que docker-compose está instalado
-docker-compose up
-```
-
-2. Usando Docker directamente:
-```bash
-# Modo Manual
-docker run -it --rm \
-    -v $(pwd)/data:/app/data \
-    -v $(pwd)/logs:/app/logs \
-    etl_guia_cores manual \
-    --url "https://www.guiacores.com.ar/index.php?r=search%2Findex" \
-    --output file
-
-# Modo Secuencial
-docker run -it --rm \
-    -v $(pwd)/data:/app/data \
-    -v $(pwd)/logs:/app/logs \
-    etl_guia_cores sequential \
-    --rubros "rubro1,rubro2" \
-    --output file
-
-# Modo Bulk
-docker run -it --rm \
-    -v $(pwd)/data:/app/data \
-    -v $(pwd)/logs:/app/logs \
-    etl_guia_cores bulk \
-    --start-id 1 \
-    --end-id 100 \
-    --output file
-```
-
-## 📁 Estructura del Proyecto
-=======
 ## Estructura del Proyecto
->>>>>>> fa635db5
 
 ```
 etl_guiaCores/
@@ -199,7 +59,7 @@
 
 1.  **Clonar el Repositorio:**
     ```bash
-    git clone https://github.com/Paniceres/etl_guiaCores.git 
+    git clone https://github.com/Paniceres/etl_guiaCores.git
     cd etl_guiaCores
     ```
 
