import json
import logging
import os
from pathlib import Path
<<<<<<< HEAD
from datetime import datetime
from ..common.base import BaseLoader
from ..common.config import get_config
from ..common.versioning import DataVersioning  # Import versioning

class FileLoader(BaseLoader):
    """Cargador para archivos"""

    def __init__(self, format: str = 'csv', max_rows: int = 900):
        super().__init__('file_loader')
        self.config = get_config()['loader']['file']
        self.format = format
        self.max_rows = max_rows  # Máximo de registros por archivo

    def load(self, data: List[Dict[str, Any]]) -> None:
        """
        Guarda los datos en archivos, divididos en chunks de 900 registros por archivo.
        
        Args:
            data: Lista de diccionarios con datos.
        """
        if not data:
            return

        output_dir = Path(self.config['output_dir'])
        output_dir.mkdir(parents=True, exist_ok=True)

        for i, chunk in enumerate(DataChunker(data, chunk_size=self.max_rows)):
            # Nominar archivo por timestamp + número de chunk
            timestamp = datetime.now().strftime('%Y%m%d_%H%M%S')
            filename = f"output_{timestamp}_{i+1}.{self.format}"
            filepath = output_dir / filename

            if self.format == 'csv':
                self._save_csv(chunk, filepath)
            elif self.format == 'json':
                self._save_json(chunk, filepath)

            # Versionado del archivo saliente
            dv = DataVersioning(str(Path(__file__).parent.parent.parent))
            dv.version_csv_file(str(filepath))

    def _save_csv(self, data: List[Dict[str, Any]], filepath: Path) -> None:
        """
        Guarda datos en CSV con filas limitadas (máximo 900 contacto x archivo).
        
        Args:
            data: Lista de contacto.
            filepath: Ruta del archivo de salida.
        """
=======
from typing import List, Dict, Any

logger = logging.getLogger(__name__)

class FileLoader:
    def __init__(self, config: Dict[str, Any]):
        self.config = config
        # Ensure data/processed directory exists, configure DATA_OUTPUT_DIR in .env or config
        self.output_dir = Path(config.get("OUTPUT_DIR", "data/processed"))
        self.output_dir.mkdir(parents=True, exist_ok=True)
        logger.info(f"FileLoader initialized. Output directory: {self.output_dir}")

    def load(self, data: List[Dict[str, Any]], filename_prefix: str = "data") -> None:
>>>>>>> fa635db5
        if not data:
            logger.info("No data to load into file.")
            return

<<<<<<< HEAD
        # Define campos (columnas) en orden explícito si necesitas control
        headers = [
            "id_negocio", "Email", "Facebook", "Instagram",
            "fecha_extraccion", "fecha_actualizacion", "nombre", "direccion", 
            "telefonos", "whatsapp", "sitio_web", "horarios", "rubros", 
            "id_bloque", "url", "fecha_inicio_extraccion", "fecha_fin_extraccion"
        ]

        with open(filepath, 'w', newline='', encoding='utf-8') as f:
            writer = csv.DictWriter(f, fieldnames=headers)
            writer.writeheader()
            writer.writerows(data)

    def _save_json(self, data: List[Dict[str, Any]], filepath: Path) -> None:
        with open(filepath, 'w', encoding='utf-8') as f:
            json.dump(data, f, ensure_ascii=False, indent=2)


class DataChunker:
    """Helper para dividir listas en chunks de tamaño constante."""

    def __init__(self, iterable, chunk_size=900):
        self.iterable = iterable
        self.chunk_size = chunk_size

    def __iter__(self):
        for i in range(0, len(self.iterable), self.chunk_size):
            yield self.iterable[i:i + self.chunk_size]
=======
        # Create a unique filename, e.g., using a timestamp or a specific identifier from the data
        # For simplicity, using a generic name here. You might want to make this more specific.
        output_file = self.output_dir / f"{filename_prefix}_{Path(data[0].get('url', 'generic_data') if data and isinstance(data[0], dict) else 'generic_data').stem}.json"
        
        try:
            with open(output_file, 'w', encoding='utf-8') as f:
                json.dump(data, f, ensure_ascii=False, indent=4)
            logger.info(f"Successfully saved {len(data)} records to {output_file}")
        except IOError as e:
            logger.error(f"Error writing data to file {output_file}: {e}", exc_info=True)
            # Potentially raise the exception or handle it as per your app's error strategy
            raise
        except TypeError as e:
            logger.error(f"Error serializing data to JSON for file {output_file}: {e}", exc_info=True)
            # Potentially raise the exception
            raise

    # You might want to add methods for different file formats, e.g., to_csv, etc.
>>>>>>> fa635db5
<|MERGE_RESOLUTION|>--- conflicted
+++ resolved
@@ -2,58 +2,6 @@
 import logging
 import os
 from pathlib import Path
-<<<<<<< HEAD
-from datetime import datetime
-from ..common.base import BaseLoader
-from ..common.config import get_config
-from ..common.versioning import DataVersioning  # Import versioning
-
-class FileLoader(BaseLoader):
-    """Cargador para archivos"""
-
-    def __init__(self, format: str = 'csv', max_rows: int = 900):
-        super().__init__('file_loader')
-        self.config = get_config()['loader']['file']
-        self.format = format
-        self.max_rows = max_rows  # Máximo de registros por archivo
-
-    def load(self, data: List[Dict[str, Any]]) -> None:
-        """
-        Guarda los datos en archivos, divididos en chunks de 900 registros por archivo.
-        
-        Args:
-            data: Lista de diccionarios con datos.
-        """
-        if not data:
-            return
-
-        output_dir = Path(self.config['output_dir'])
-        output_dir.mkdir(parents=True, exist_ok=True)
-
-        for i, chunk in enumerate(DataChunker(data, chunk_size=self.max_rows)):
-            # Nominar archivo por timestamp + número de chunk
-            timestamp = datetime.now().strftime('%Y%m%d_%H%M%S')
-            filename = f"output_{timestamp}_{i+1}.{self.format}"
-            filepath = output_dir / filename
-
-            if self.format == 'csv':
-                self._save_csv(chunk, filepath)
-            elif self.format == 'json':
-                self._save_json(chunk, filepath)
-
-            # Versionado del archivo saliente
-            dv = DataVersioning(str(Path(__file__).parent.parent.parent))
-            dv.version_csv_file(str(filepath))
-
-    def _save_csv(self, data: List[Dict[str, Any]], filepath: Path) -> None:
-        """
-        Guarda datos en CSV con filas limitadas (máximo 900 contacto x archivo).
-        
-        Args:
-            data: Lista de contacto.
-            filepath: Ruta del archivo de salida.
-        """
-=======
 from typing import List, Dict, Any
 
 logger = logging.getLogger(__name__)
@@ -67,45 +15,14 @@
         logger.info(f"FileLoader initialized. Output directory: {self.output_dir}")
 
     def load(self, data: List[Dict[str, Any]], filename_prefix: str = "data") -> None:
->>>>>>> fa635db5
         if not data:
             logger.info("No data to load into file.")
             return
 
-<<<<<<< HEAD
-        # Define campos (columnas) en orden explícito si necesitas control
-        headers = [
-            "id_negocio", "Email", "Facebook", "Instagram",
-            "fecha_extraccion", "fecha_actualizacion", "nombre", "direccion", 
-            "telefonos", "whatsapp", "sitio_web", "horarios", "rubros", 
-            "id_bloque", "url", "fecha_inicio_extraccion", "fecha_fin_extraccion"
-        ]
-
-        with open(filepath, 'w', newline='', encoding='utf-8') as f:
-            writer = csv.DictWriter(f, fieldnames=headers)
-            writer.writeheader()
-            writer.writerows(data)
-
-    def _save_json(self, data: List[Dict[str, Any]], filepath: Path) -> None:
-        with open(filepath, 'w', encoding='utf-8') as f:
-            json.dump(data, f, ensure_ascii=False, indent=2)
-
-
-class DataChunker:
-    """Helper para dividir listas en chunks de tamaño constante."""
-
-    def __init__(self, iterable, chunk_size=900):
-        self.iterable = iterable
-        self.chunk_size = chunk_size
-
-    def __iter__(self):
-        for i in range(0, len(self.iterable), self.chunk_size):
-            yield self.iterable[i:i + self.chunk_size]
-=======
         # Create a unique filename, e.g., using a timestamp or a specific identifier from the data
         # For simplicity, using a generic name here. You might want to make this more specific.
         output_file = self.output_dir / f"{filename_prefix}_{Path(data[0].get('url', 'generic_data') if data and isinstance(data[0], dict) else 'generic_data').stem}.json"
-        
+
         try:
             with open(output_file, 'w', encoding='utf-8') as f:
                 json.dump(data, f, ensure_ascii=False, indent=4)
@@ -119,5 +36,4 @@
             # Potentially raise the exception
             raise
 
-    # You might want to add methods for different file formats, e.g., to_csv, etc.
->>>>>>> fa635db5
+    # You might want to add methods for different file formats, e.g., to_csv, etc.